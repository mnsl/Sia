package api

import (
	"encoding/json"
	"errors"
	"io/ioutil"
	"net/http"
	"path/filepath"
	"strconv"
	"testing"

	"github.com/NebulousLabs/Sia/build"
	"github.com/NebulousLabs/Sia/crypto"
	"github.com/NebulousLabs/Sia/modules"
	"github.com/NebulousLabs/Sia/modules/consensus"
	"github.com/NebulousLabs/Sia/modules/explorer"
	"github.com/NebulousLabs/Sia/modules/gateway"
	"github.com/NebulousLabs/Sia/modules/host"
	"github.com/NebulousLabs/Sia/modules/hostdb"
	"github.com/NebulousLabs/Sia/modules/miner"
	"github.com/NebulousLabs/Sia/modules/miningpool"
	"github.com/NebulousLabs/Sia/modules/renter"
	"github.com/NebulousLabs/Sia/modules/transactionpool"
	"github.com/NebulousLabs/Sia/modules/wallet"
	"github.com/NebulousLabs/Sia/types"
)

var (
	// CONTRIBUTE: The naive version of ":0" doesn't work because then the rest
	// of the api tests attempt to call ":0" when making api requests. It would
	// be prefereable to not need to use a port counter and rely on N ports
	// being free starting from 25500 for testing to work.
	APIPort int = 25500
)

// serverTester contains a server and a set of channels for keeping all of the
// modules synchronized during testing.
type serverTester struct {
<<<<<<< HEAD
	cs      *consensus.ConsensusSet
	gateway modules.Gateway
	host    modules.Host
	hostdb  modules.HostDB
	miner   modules.Miner
	mpool   modules.MiningPool
	renter  modules.Renter
	tpool   modules.TransactionPool
	exp     modules.Explorer
	wallet  modules.Wallet
=======
	cs        modules.ConsensusSet
	gateway   modules.Gateway
	host      modules.Host
	hostdb    modules.HostDB
	miner     modules.Miner
	renter    modules.Renter
	tpool     modules.TransactionPool
	exp       modules.Explorer
	wallet    modules.Wallet
	walletKey crypto.TwofishKey
>>>>>>> 074bbc48

	server *Server

	t *testing.T
}

// newServerTester creates a server tester object that is ready for testing,
// including money in the wallet and all modules initalized.
func newServerTester(name string, t *testing.T) *serverTester {
	// Create the testing directory and assign the api port.
	testdir := build.TempDir("api", name)
	APIAddr := ":" + strconv.Itoa(APIPort)
	APIPort++

	// Create the modules.
	g, err := gateway.New(":0", filepath.Join(testdir, modules.GatewayDir))
	if err != nil {
		t.Fatal("Failed to create gateway:", err)
	}
	cs, err := consensus.New(g, filepath.Join(testdir, modules.ConsensusDir))
	if err != nil {
		t.Fatal("Failed to create consensus set:", err)
	}
	tp, err := transactionpool.New(cs, g)
	if err != nil {
		t.Fatal("Failed to create tpool:", err)
	}
	w, err := wallet.New(cs, tp, filepath.Join(testdir, modules.WalletDir))
	if err != nil {
		t.Fatal("Failed to create wallet:", err)
	}
	key, err := crypto.GenerateTwofishKey()
	if err != nil {
		t.Fatal(err)
	}
	err = w.Unlock(key)
	if err != nil {
		t.Fatal(err)
	}
	m, err := miner.New(cs, tp, w, filepath.Join(testdir, modules.MinerDir))
	if err != nil {
		t.Fatal("Failed to create miner:", err)
	}
	mpool, err := miningpool.New(cs, tp, w, ":0", filepath.Join(testdir, modules.MiningPoolDir))
	if err != nil {
		t.Fatal("Failed to create mining pool:", err)
	}
	hdb, err := hostdb.New(cs, g)
	if err != nil {
		t.Fatal("Failed to create hostdb:", err)
	}
	h, err := host.New(cs, hdb, tp, w, ":0", filepath.Join(testdir, modules.HostDir))
	if err != nil {
		t.Fatal("Failed to create host:", err)
	}
	r, err := renter.New(cs, hdb, w, filepath.Join(testdir, modules.RenterDir))
	if err != nil {
		t.Fatal("Failed to create renter:", err)
	}
	exp, err := explorer.New(cs, filepath.Join(testdir, modules.ExplorerDir))
	if err != nil {
		t.Fatal("Failed to create explorer:", err)
	}
	srv, err := NewServer(APIAddr, cs, g, h, hdb, m, mpool, r, tp, w, exp)
	if err != nil {
		t.Fatal(err)
	}

	// Assemble the serverTester.
	st := &serverTester{
<<<<<<< HEAD
		cs:      cs,
		gateway: g,
		host:    h,
		hostdb:  hdb,
		miner:   m,
		mpool:   mpool,
		renter:  r,
		tpool:   tp,
		exp:     exp,
		wallet:  w,
=======
		cs:        cs,
		gateway:   g,
		host:      h,
		hostdb:    hdb,
		miner:     m,
		renter:    r,
		tpool:     tp,
		exp:       exp,
		wallet:    w,
		walletKey: key,
>>>>>>> 074bbc48

		server: srv,

		t: t,
	}

	// TODO: A more reasonable way of listening for server errors.
	go func() {
		listenErr := srv.Serve()
		if listenErr != nil {
			t.Fatal("API server quit:", listenErr)
		}
	}()

	// Mine blocks until the wallet has confirmed money.
	for i := types.BlockHeight(0); i <= types.MaturityDelay; i++ {
		b, _ := st.miner.FindBlock()
		err := st.cs.AcceptBlock(b)
		if err != nil {
			t.Fatal(err)
		}
	}

	return st
}

// netAddress returns the NetAddress of the caller.
func (st *serverTester) netAddress() modules.NetAddress {
	return st.server.gateway.Address()
}

// coinAddress returns a coin address that the caller is able to spend from.
func (st *serverTester) coinAddress() string {
	var addr struct {
		Address string
	}
	st.getAPI("/wallet/address", &addr)
	return addr.Address
}

// getAPI makes an API call and decodes the response.
func (st *serverTester) getAPI(call string, obj interface{}) error {
	resp, err := http.Get("http://localhost" + st.server.apiServer.Addr + call)
	if err != nil {
		return err
	}
	defer resp.Body.Close()

	// Check for a call error.
	if resp.StatusCode != http.StatusOK {
		respErr, err := ioutil.ReadAll(resp.Body)
		if err != nil {
			return err
		}
		return errors.New(string(respErr))
	}

	// Decode the response into 'obj'.
	err = json.NewDecoder(resp.Body).Decode(obj)
	if err != nil {
		return err
	}
	return nil
}

// callAPI makes an API call and discards the response.
func (st *serverTester) callAPI(call string) error {
	resp, err := http.Get("http://localhost" + st.server.apiServer.Addr + call)
	if err != nil {
		return err
	}
	defer resp.Body.Close()

	// Check for a call error.
	if resp.StatusCode != http.StatusOK {
		respErr, err := ioutil.ReadAll(resp.Body)
		if err != nil {
			return err
		}
		return errors.New(string(respErr))
	}
	return nil
}<|MERGE_RESOLUTION|>--- conflicted
+++ resolved
@@ -36,18 +36,6 @@
 // serverTester contains a server and a set of channels for keeping all of the
 // modules synchronized during testing.
 type serverTester struct {
-<<<<<<< HEAD
-	cs      *consensus.ConsensusSet
-	gateway modules.Gateway
-	host    modules.Host
-	hostdb  modules.HostDB
-	miner   modules.Miner
-	mpool   modules.MiningPool
-	renter  modules.Renter
-	tpool   modules.TransactionPool
-	exp     modules.Explorer
-	wallet  modules.Wallet
-=======
 	cs        modules.ConsensusSet
 	gateway   modules.Gateway
 	host      modules.Host
@@ -58,7 +46,6 @@
 	exp       modules.Explorer
 	wallet    modules.Wallet
 	walletKey crypto.TwofishKey
->>>>>>> 074bbc48
 
 	server *Server
 
@@ -129,18 +116,6 @@
 
 	// Assemble the serverTester.
 	st := &serverTester{
-<<<<<<< HEAD
-		cs:      cs,
-		gateway: g,
-		host:    h,
-		hostdb:  hdb,
-		miner:   m,
-		mpool:   mpool,
-		renter:  r,
-		tpool:   tp,
-		exp:     exp,
-		wallet:  w,
-=======
 		cs:        cs,
 		gateway:   g,
 		host:      h,
@@ -151,7 +126,6 @@
 		exp:       exp,
 		wallet:    w,
 		walletKey: key,
->>>>>>> 074bbc48
 
 		server: srv,
 
